/vendor
composer.lock
<<<<<<< HEAD
build
=======
.phpcs-cache
phpcs.xml
>>>>>>> 94f473f7
<|MERGE_RESOLUTION|>--- conflicted
+++ resolved
@@ -1,8 +1,5 @@
 /vendor
 composer.lock
-<<<<<<< HEAD
 build
-=======
 .phpcs-cache
-phpcs.xml
->>>>>>> 94f473f7
+phpcs.xml