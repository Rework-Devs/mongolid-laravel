[![Latest Stable Version](https://poser.pugx.org/zizaco/mongolid-laravel/v/stable.png)](https://packagist.org/packages/zizaco/mongolid-laravel)
[![Monthly Downloads](https://poser.pugx.org/zizaco/mongolid-laravel/d/monthly.png)](https://packagist.org/packages/zizaco/mongolid-laravel)
[![Latest Unstable Version](https://poser.pugx.org/zizaco/mongolid-laravel/v/unstable.png)](https://packagist.org/packages/zizaco/mongolid-laravel)
[![License](https://poser.pugx.org/zizaco/mongolid-laravel/license.png)](https://packagist.org/packages/zizaco/mongolid-laravel)

![MongoLid](https://dl.dropboxusercontent.com/u/12506137/libs_bundles/mongolid_banner.png)

# MongoLid (Laravel Package)

- [Introduction](#introduction)
- [Installation](#installation)
- [Basic Usage](#basic-usage)
- [Odm Cursor](#odm-cursor)
- [Mass Assignment](#mass-assignment)
- [Insert, Update, Delete](#insert-update-delete)
- [Soft Deleting](#soft-deleting)
- [Timestamps](#timestamps)
- [Query Scopes](#query-scopes)
- [Relationships](#relationships)
- [Converting To Arrays / JSON](#converting-to-arrays-or-json)
- [Authentication](#authentication)
- [Troubleshooting](#troubleshooting)
- [License](#license)
- [Additional Information](#additional_information)

<a name="introduction"></a>
## Introduction

MongoLid ODM (Object Document Mapper) provides a beautiful, simple implementation for working with MongoDB. Each database collection can have a corresponding "Model" which is used to interact with that collection.

> Note: The ODM implementation is within the [(non laravel) mongolid repository](https://github.com/Zizaco/mongolid).

<a name="installation"></a>
## Installation

In the `require` key of `composer.json` file add the following

 - For Laravel 4.2:

```yml
<<<<<<< HEAD
    "zizaco/mongolid-laravel": "^0.8"
```

=======
"zizaco/mongolid-laravel": "0.7.*"
```

 - For Laravel 5.0+

```yml
"zizaco/mongolid-laravel": "^0.8"
```

>>>>>>> f7940a3d
Run the Composer update command

    $ composer update

In your `config/app.php` add `'Zizaco\MongolidLaravel\MongolidServiceProvider'` to the end of the `$providers` array

```php
    'providers' => [

        'Illuminate\Foundation\Providers\ArtisanServiceProvider',
        'Illuminate\Auth\AuthServiceProvider',
        ...
        'Zizaco\MongolidLaravel\MongolidServiceProvider',

    ],
```

At the end of `config/app.php` add `'MongoLid'    => 'Zizaco\MongolidLaravel\MongoLid'` to the `$aliases` array

```php
    'aliases' => [

        'App'        => 'Illuminate\Support\Facades\App',
        'Artisan'    => 'Illuminate\Support\Facades\Artisan',
        ...
        'MongoLid'    => 'Zizaco\MongolidLaravel\MongoLid',

    ],
```

And least, be sure to configure a database connection in `app/config/database.php`:

Paste the settings bellow at the end of your `database.php`, before the last `);`:

```php
    /*
    |--------------------------------------------------------------------------
    | MongoDB Databases
    |--------------------------------------------------------------------------
    |
    */

    'mongodb' => [

        'default' => [
            'host'     => '127.0.0.1',
            'port'     => 27017,
            'database' => 'my_database',
            'username'     => '',
            'password'     => '',
        ],
    ],
```

> **Note:** If you don't specify the key above in your `config/database.php`. The MongoLid will automatically try to connect to 127.0.0.1:27017 and use a database named 'mongolid'.

You may optionally provide a 'connectionString' key to set a fully-assembled connection string (useful for configuring fun things like read preference, replica sets, etc.) this will override all other connection options.

<a name="basic-usage"></a>
## Basic Usage

To get started, create an MongoLid model. Models typically live in the `app/models` directory, but you are free to place them anywhere that can be auto-loaded according to your `composer.json` file.

**Defining An MongoLid Model**

```php
    class User extends MongoLid {}
```

Note that we did not tell MongoLid which collection to use for our `User` model. So, in this case, MongoLid **will not save the model into the database**. This can be used for models that represents objects that will be embedded within another object and will not have their own collection.

You may specify a collection by defining a `collection` property on your model:

```php
    class User extends MongoLid {

        protected $collection = 'users';

    }
```

MongoLid will also assume each collection has a primary key attribute named `_id`. Since MongoDB requires an `_id` for every single document. The `_id` attribute can be of any kind. The default kind for this attribute is `MongoId`. [Learn more about the MongoId](http://php.net/manual/en/class.mongoid.php).

> **Note:** MongoLid will automatically convert strings in MongoId format (For example: "4af9f23d8ead0e1d32000000") to MongoId when querying or saving an object.

Once a model is defined, you are ready to start retrieving and creating documents in your collection.

**Retrieving All Models**

```php
    $users = User::all();
```

**Retrieving A Document By Primary Key**

```php
    $user = User::first('4af9f23d8ead0e1d32000000');

    // or

    $user = User::find('4af9f23d8ead0e1d32000000');
```

**Retrieving One Document By attribute**

```php
    $user = User::first(['name'=>'bob']);
```

**Retrieving One or Many Document By attribute**

```php
    $users = User::find(['status'=>'new']);

    if( $users instanceOf User ) // Check if One user has been retrieved
    {
        echo $users->name;
    }
    else // Means that many users has been found matching the criterea "status: new"
    {
        foreach( $users as $user )
        {
            echo $user->name;
        }
    }
```

**Retrieving Many Documents By attribute**

```php
    $users = User::where(['role'=>'visitor']);
```

**Querying Using MongoLid Models**

```php
    $users = User::where(['votes'=>['$gt'=>100]])->limit(10);

    foreach ($users as $user)
    {
        var_dump($user->name);
    }
```

**MongoLid Count**

```php
    $count = User::where(['votes'=>['$gt'=>100]])->count();
```

<a name="odm-cursor"></a>
## Odm Cursor

In MongoDB, a cursor is used to iterate through the results of a database query. For example, to query the database and see all results:

```php
    $cursor = User::where(['kind'=>'visitor']);
```

In the above example, the $cursor variable will be a `Zizaco\Mongolid\OdmCursor`.

The MongoLid's OdmCursor extends the original MongoCursor object of the official MongoDB Driver. [Learn more about MongoCursor](http://php.net/manual/en/class.mongocursor.php). The main difference between the original `MongoCursor` and the MongoLid's `OdmCursor` is that the `OdmCursor` returns objects (instances of your models) instead of arrays.

The cursor object has alot of methods that helps you to iterate, refine and get information. For example:

```php
    $cursor = User::where(['kind'=>'visitor']);

    // Return an explanation of the query, often useful for optimization and debugging
    $cursor->explain();

    // Sorts the results by given fields. In the example bellow, it sorts by username DESC
    $cursor->sort( ['username'=>-1] );

    // Limits the number of results returned. Good pagination
    $cursor->limit( 10 );

    // Skips a number of results. Good for pagination
    $cursor->skip( 20 );

    // Checks if the cursor is reading a valid result.
    $cursor->valid();

    // Returns the first result
    $cursor->first();
```

You can also chain some methods:

```php
    $page = 2;

    // In order to display 10 results per page
    $cursor = User::all()->sort( ['_id'=>1] )->skip( 10 * $page )->limit( 10 );
```

[Learn more about MongoCursor](http://php.net/manual/en/class.mongocursor.php)

<a name="mass-assignment"></a>
## Mass Assignment

When creating a new model, you pass an array of attributes to the model constructor. These attributes are then assigned to the model via mass-assignment. This is convenient; however, can be a **serious** security concern when blindly passing user input into a model. If user input is blindly passed into a model, the user is free to modify **any** and **all** of the model's attributes. By default, all attributes are fillable.

To get started, set the `fillable` or `guarded` properties on your model.

The `fillable` property specifies which attributes should be mass-assignable. This can be set at the class or instance level.

**Defining Fillable Attributes On A Model**

```php
    class User extends MongoLid {

        protected $fillable = array('first_name', 'last_name', 'email');

    }
```

In this example, only the three listed attributes will be mass-assignable.

The inverse of `fillable` is `guarded`, and serves as a "black-list" instead of a "white-list":

**Defining Guarded Attributes On A Model**

```php
    class User extends MongoLid {

        protected $guarded = array('id', 'password');

    }
```

In the example above, the `id` and `password` attributes may **not** be mass assigned. All other attributes will be mass assignable.

<a name="insert-update-delete"></a>
## Insert, Update, Delete

To create a new document in the database from a model, simply create a new model instance and call the `save` method.

**Saving A New Model**

```php
    $user = new User;

    $user->name = 'John';

    $user->save();
```

> **Note:** Typically, your MongoLid models will have auto-generated `_id` keys. However, if you wish to specify your own keys, set the `_id` attribute.

To update a model, you may retrieve it, change an attribute, and use the `save` method:

**Updating A Retrieved Model**

```php
    $user = User::first('4af9f23d8ead0e1d32000000');

    $user->email = 'john@foo.com';

    $user->save();
```

To delete a model, simply call the `delete` method on the instance:

**Deleting An Existing Model**

```php
    $user = User::first('4af9f23d8ead0e1d32000000');

    $user->delete();
```

<a name="relationships"></a>
## Relationships

Of course, your database collections are probably related to one another. For example, a blog post may have many comments, or an order could be related to the user who placed it. MongoLid makes managing and working with these relationships easy. MongoDB and MongoLid in short supports four types of relationships:

- [Embeds One](#embeds-one)
- [Embeds Many](#embeds-many)
- [References One](#references-one)
- [References Many](#references-many)

> **Note:** MongoDB **relationships doesn't works like in a Relational database**. In MongoDB, data modeling decisions involve determining how to structure the documents to model the data effectively. The primary decision is whether to embed or to use references. See [MongoDB - Data Modeling Decisions](http://docs.mongodb.org/manual/core/data-modeling/#data-modeling-decisions) for more information on this subject.

<a name="embeds-one"></a>
### Embeds One

Read [MongoDB - Data Modeling Embedding](http://docs.mongodb.org/manual/core/data-modeling/#embedding) to learn more how to take advantage of document embedding.

A Embeds One relationship is a very basic relation. For example, a `User` model might have one `Phone`. We can define this relation in Mongolid:

**Defining A Embeds One Relation**

```php
    // models/User.php
    class User extends Mongolid {

        // This model is saved in the collection users
        protected $collection = 'users';

        // Method that will be used to access the phone
        public function phone()
        {
            return $this->embedsOne('Phone', 'phone');
        }

    }

    // models/Phone.php
    class Phone extends Mongolid {

        // This model will be embedded only
        protected $collection = null;

        public function getFullPhone()
        {
            return '+' . $this->regionCode . $this->number;
        }

    }
```

The first argument passed to the `embedsOne` method is the name of the related model. The second argument is in what attribute that object (array with it's attributes) is saved. Once the relationship is defined, we may retrieve it using:

```php
    $phone = User::find('4af9f23d8ead0e1d32000000')->phone();
```

This statement will perform the following:

- Query for the user with the `_id` _'4af9f23d8ead0e1d32000000'_
- Instantiate a **Phone** object with the attributes found in _'phone'_ attribute of the user
- Return that object

In order to embed a document to be used in a Embeds One relationship, simply set the attribute to an array with the attributes of the embedded model. For example:

```php
    // The object that will be embeded
    $phoneObj = new Phone;
    $phoneObj->regionCode = '55';
    $phoneObj->number = '1532323232';

    // The object that will contain the phone
    $user = User::first('4af9f23d8ead0e1d32000000');

    // This method will embed the $phoneObj into the phone attribute of the user
    $user->embed( 'phone', $phoneObj );

    // This is an alias to the method called above.
    $user->embedToPhone( $phoneObj );

    // This will will also work
    $user->phone = $phoneObj->attributes;

    // Or
    $user->phone = $phoneObj->toArray();

    // Or even
    $user->phone = [
        'regionCode' => $phoneObj->regionCode,
        'number' => $phoneObj->number
    ];

    $user->save();

    // Now we can retrieve the object by calling
    $user->phone(); // Will return a Phone object similar to $phoneObj
```

> **Note:** When using MongoLid models you will need to call the `save()` method after embeding or attaching objects. The changes will only persists after you call the 'save()' method.

<a name="embeds-many"></a>
### Embeds many

An example of a Embeds Many relation is a blog post that "has many" comments. We can model this relation like so:

```php
    // models/Post.php
    class Post extends Mongolid {

        protected $collection = 'posts';

        public function comments()
        {
            return $this->embedsMany('Comment', 'comments');
        }

    }

    // models/Comment.php
    class Comment extends Mongolid{

        // This model will be embedded only
        protected $collection = null;

    }
```

Now we can access the post's comments **array** through the comments method:

```php
    $comments = Post::find('4af9f23d8ead0e1d32000000')->comments();
```

Now you can iterate the array of Comment objects

```php
    foreach( $comments as $comment )
    {
        if(! $comment->hidden )
            echo $comment;
    }
```

In order to embed a document to be used in a Embeds One relationship, you may use the `embed` method or the alias `embedToAttribute`:

```php
    $commentA = new Comment;
    $commentA->content = 'Cool feature bro!';

    $commentB = new Comment;
    $commentB->content = 'Awesome!';

    $post = Post::first('4af9f23d8ead0e1d32000000');

    // Both ways work
    $post->embedToComments($commentA);
    $post->embed('Comments', $commentB);

    $post->save();
```

> **Note:** When using MongoLid models you will need to call the `save()` method after embeding or attaching objects. The changes will only persists after you call the 'save()' method.

<a name="references-one"></a>
### References One

In MongoLid a reference is made by storing the `_id` of the referenced object. 

Referencing provides more flexibility than embedding; however, to resolve the references, client-side applications must issue follow-up queries. In other words, using references requires more roundtrips to the server.

In general, use references when embedding would result in duplication of data and would not provide sufficient read performance advantages to outweigh the implications of the duplication. Read [MongoDB - Data Modeling Referencing](http://docs.mongodb.org/manual/core/data-modeling/#referencing) to learn more how to take advantage of referencing in MongoDB.

**Defining A References One Relation**

```php
    // models/Post.php
    class Post extends Mongolid {

        protected $collection = 'posts';

        public function author()
        {
            return $this->referencesOne('User', 'author');
        }

    }

    // models/User.php
    class User extends Mongolid{

        protected $collection = 'users';

    }
```

The first argument passed to the `referencesOne` method is the name of the related model, the second argument is the attribute where the referenced model `_id` will be stored. Once the relationship is defined, we may retrieve it using the following method:

```php
    $user = Post::find('4af9f23d8ead0e1d32000000')->author();
```

This statement will perform the following:

- Query for the post with the `_id` _'4af9f23d8ead0e1d32000000'_
- Query for the user with the `_id` equals to the _author_ attribute of the post
- Return that object

In order to set a reference to a document, simply set the attribute used in the relationship to the reference's `_id` or use the attach method or it's alias. For example:

```php
    // The object that will be embeded
    $userObj = new User;
    $userObj->name = 'John';
    $userObj->save() // This will populates the $userObj->_id

    // The object that will contain the user
    $post = Post::first('4af9f23d8ead0e1d32000000');

    // This method will attach the $phoneObj into the phone attribute of the user
    $post->attach('author', $userObj);

    // This is an alias to the method called above.
    $post->attachToAuthor($userObj);

    // This will will also work
    $post->author = $userObj->_id;

    $post->save();

    $post->author(); // Will return a User object
```

> **Note:** When using MongoLid models you will need to call the `save()` method after embedding or attaching objects. The changes will only persists after you call the 'save()' method.

<a name="references-many"></a>
### References Many

In MongoLid a references many is made by storing an array containing the `_id` of the referenced objects. 

Referencing provides more flexibility than embedding; however, to resolve the references, client-side applications must issue follow-up queries. In other words, using references requires more roundtrips to the server.

In general, use references when embedding would result in duplication of data and would not provide sufficient read performance advantages to outweigh the implications of the duplication. Read [MongoDB - Data Modeling Referencing](http://docs.mongodb.org/manual/core/data-modeling/#referencing) to learn more how to take advantage of referencing in MongoDB.

**Defining A References Many Relation**

```php
    // models/User.php
    class User extends Mongolid{

        protected $collection = 'users';

        public function posts()
        {
            return $this->referencesMany('Post', 'posts');
        }

    }

    // models/Post.php
    class Post extends Mongolid {

        protected $collection = 'posts';

    }
```

The first argument passed to the `referencesMany` method is the name of the related model, the second argument is the attribute where the `_id`s will be stored. Once the relationship is defined, we may retrieve it using the following method:

```php
    $posts = User::find('4af9f23d8ead0e1d32000000')->posts();
```

This statement will perform the following:

- Query for the user with the `_id` _'4af9f23d8ead0e1d32000000'_
- Query for all the posts with the `_id` in the user's _posts_ attribute
- Return the [OdmCursor](#odm-cursor) with the related posts

In order to set a reference to a document use the attach method or it's alias. For example:

```php
    $postA = new Post;
    $postA->title = 'Nice post';

    $postB = new Post;
    $postB->title = 'Nicer post';

    $user = User::first('4af9f23d8ead0e1d32000000');

    // Both ways work
    $user->attachToPosts( $postA );
    $user->attach( 'posts', $postB );

    $user->save();
```

> **Note:** When using MongoLid models you will need to call the `save()` method after embedding or attaching objects. The changes will only persists after you call the 'save()' method.

<a name="converting-to-arrays-or-json"></a>
## Converting To Arrays / JSON

When building JSON APIs, you may often need to convert your models to arrays or JSON. So, MongoLid includes methods for doing so. To convert a model and its loaded relationship to an array, you may use the `toArray` method:

**Converting A Model To An Array**

```php
    $user = User::with('roles')->first();

    return $user->toArray();
```

Note that entire collections of models may also be converted to arrays:

```php
    return User::all()->toArray();
```

To convert a model to JSON, you may use the `toJson` method:

**Converting A Model To JSON**

```php
    return User::find(1)->toJson();
```

Note that when a model or collection is cast to a string, it will be converted to JSON, meaning you can return MongoLid objects directly from your application's routes!

**Returning A Model From A Route**

```php
    Route::get('users', function()
    {
        return User::all();
    });
```

<a name="authentication"></a>
## Authentication

MongoLid Laravel comes with a Laravel auth driver. In order to use it, simply change the `'driver'` value in your `app/config/auth.php` to 'mongoLid' and make sure that the class specified in `'model'` is a MongoLid model that implements the UserInterface:

```php
    ...

    'driver' => 'mongoLid',

    ...

    'model' => 'User',

    ...
```

The `User` model should implement the `UserInterface`:

    <?php

    use Illuminate\Auth\UserInterface;

    class User extends MongoLid implements UserInterface {

        /**
         * The database collection used by the model.
         *
         * @var string
         */
        protected $collection = 'users';

        /**
         * The attributes excluded from the model's JSON form.
         *
         * @var array
         */
        protected $hidden = array('password');

        /**
         * Get the unique identifier for the user.
         *
         * @return mixed
         */
        public function getAuthIdentifier()
        {
            return $this->_id;
        }

        /**
         * Get the password for the user.
         *
         * @return string
         */
        public function getAuthPassword()
        {
            return $this->password;
        }

    }

Now, to log a user into your application, you may use the `Auth::attempt` method. You can use [any method regarding authentication](http://four.laravel.com/docs/security#authenticating-users).

<a name="troubleshooting"></a>
## Troubleshooting

**"PHP Fatal error: Class 'MongoClient' not found in ..."**

The `MongoClient` class is contained in the [MongoDB driver](http://pecl.php.net/package/mongo) for PHP. [Here is an installation guide](http://www.php.net/manual/en/mongo.installation.php). The driver is a PHP extension written in C and maintained by [MongoDB](https://mongodb.com). MongoLid and most other MongoDB PHP libraries utilize it in order to be fast and reliable.

**"Class 'MongoClient' not found in ..." in CLI persists even with MongoDB driver installed.**

Make sure that the **php.ini** file used in the CLI environment includes the MongoDB extension. In some systems, the default PHP installation uses different **.ini** files for the web and CLI environments.

Run `php -i | grep 'Configuration File'` in a terminal to check the **.ini** that is being used.

To check if PHP in the CLI environment is importing the driver properly run `php -i | grep 'Mongo'` in your terminal. You should get output similar to:

```
$ php -i | grep 'Mongo'
MongoDB Support => enabled
```

<a name="license"></a>
## License

MongoLid & MongoLid Laravel are free software distributed under the terms of the [MIT license](http://opensource.org/licenses/MIT)

<a name="additional_information"></a>
## Additional information

Any questions, feel free to contact me.

Any issues, please [report here](https://github.com/Zizaco/mongolid-laravel/issues)<|MERGE_RESOLUTION|>--- conflicted
+++ resolved
@@ -38,11 +38,6 @@
  - For Laravel 4.2:
 
 ```yml
-<<<<<<< HEAD
-    "zizaco/mongolid-laravel": "^0.8"
-```
-
-=======
 "zizaco/mongolid-laravel": "0.7.*"
 ```
 
@@ -52,7 +47,6 @@
 "zizaco/mongolid-laravel": "^0.8"
 ```
 
->>>>>>> f7940a3d
 Run the Composer update command
 
     $ composer update
