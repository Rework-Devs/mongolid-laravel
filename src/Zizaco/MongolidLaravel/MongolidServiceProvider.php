<<<<<<< HEAD
<?php
namespace Zizaco\MongolidLaravel;

use Illuminate\Auth\Guard;
use Illuminate\Support\ServiceProvider;
use Zizaco\Mongolid\MongoDbConnector;
use Zizaco\Mongolid\Sequence;
use Zizaco\Mongolid\Model;

class MongolidServiceProvider extends ServiceProvider
{
    /**
     * Indicates if loading of the provider is deferred.
     *
     * @var bool
     */
    protected $defer = false;

    /**
     * Register the service provider.
     *
     * @return void
     */
    public function register()
    {
        $this->registerConnector();
    }

    /**
     * Register the mongoLid driver in auth AuthManager
     *
     * @return void
     */
    public function boot()
    {
        $this->extendsAuthManager();

        MongoLid::setEventDispatcher($this->app['events']);
    }

    /**
     * Register MongoDbConnector within the application
     *
     * @return void
     */
    public function registerConnector()
    {
        $connectionString = $this->buildConnectionString();

        $connection = new MongoDbConnector;
        $connection->getConnection($connectionString);

        $this->app['MongoLidConnector'] = $this->app->share(
            function ($app) use ($connection) {
                return $connection;
            }
        );
                
        $this->app['Zizaco\Mongolid\Sequence'] = $this->app->share(
            function ($app) use ($connection) {
                $database = $app['config']->get('database.mongodb.default.database', null);                
                return new Sequence($connection, $database);
            }
        );
        
    }

    /**
     * Registers mongoLid Driver in AuthManager
     *
     * @return void
     */
    public function extendsAuthManager()
    {
        // MongoLid Auth Driver
        $this->app['auth']->extend(
            'mongoLid',
            function ($app) {
                $provider =  new MongoLidUserProvider($app['hash'], $app['config']->get('auth.model'));

                return new Guard($provider, $app['session.store']);
            }
        );
    }

    /**
     * Builds the connection string based in the laravel's config/database.php
     * config file.
     *
     * @return string The connection string
     */
    protected function buildConnectionString()
    {
        $config = $this->app->make('config');

        if (! $result = $config->get('database.mongodb.default.connectionString')) {

            // Connection string should begin with "mongodb://"
            $result = 'mongodb://';

            // If username is present, append "<username>:<password>@"
            if ($config->get('database.mongodb.default.username')) {
                $result .=
                    $config->get('database.mongodb.default.username').':'.
                    $config->get('database.mongodb.default.password', '').'@';
            }

            // Append "<host>:<port>/<database>"
            $result .=
                $config->get('database.mongodb.default.host', '127.0.0.1').':'.
                $config->get('database.mongodb.default.port', 27017).'/'.
                $config->get('database.mongodb.default.database', 'mongolid');

        }

        return $result;
    }
}
=======
<?php
namespace Zizaco\MongolidLaravel;

use Illuminate\Auth\Guard;
use Illuminate\Support\ServiceProvider;
use Zizaco\Mongolid\MongoDbConnector;
use Zizaco\Mongolid\Sequence;

class MongolidServiceProvider extends ServiceProvider
{
    /**
     * Indicates if loading of the provider is deferred.
     *
     * @var bool
     */
    protected $defer = false;

    /**
     * Register the service provider.
     *
     * @return void
     */
    public function register()
    {
        $this->registerConnector();
    }

    /**
     * Register the mongoLid driver in auth AuthManager
     *
     * @return void
     */
    public function boot()
    {
        $this->extendsAuthManager();

        MongoLid::setEventDispatcher($this->app['events']);
    }

    /**
     * Register MongoDbConnector within the application
     *
     * @return void
     */
    public function registerConnector()
    {
        $connectionString = $this->buildConnectionString();

        $connection = new MongoDbConnector;
        $connection->defaultConnectionString = $connectionString;

        $database = $this->app['config']->get('database.mongodb.default.database', 'mongolid');
        $sequence = new Sequence($connection, $database);

        $this->app->instance('MongoLidConnector', $connection);
        $this->app->instance('Zizaco\Mongolid\MongoDbConnector', $connection);
        $this->app->instance('Zizaco\Mongolid\Sequence', $sequence);
    }

    /**
     * Registers mongoLid Driver in AuthManager
     *
     * @return void
     */
    public function extendsAuthManager()
    {
        // MongoLid Auth Driver
        $this->app['auth']->extend(
            'mongoLid',
            function ($app) {
                $provider =  new MongoLidUserProvider($app['hash'], $app['config']->get('auth.model'));

                return new Guard($provider, $app['session.store']);
            }
        );
    }

    /**
     * Builds the connection string based in the laravel's config/database.php
     * config file.
     *
     * @return string The connection string
     */
    protected function buildConnectionString()
    {
        $config = $this->app->make('config');

        if (! $result = $config->get('database.mongodb.default.connectionString')) {

            // Connection string should begin with "mongodb://"
            $result = 'mongodb://';

            // If username is present, append "<username>:<password>@"
            if ($config->get('database.mongodb.default.username')) {
                $result .=
                    $config->get('database.mongodb.default.username').':'.
                    $config->get('database.mongodb.default.password', '').'@';
            }

            // Append "<host>:<port>/<database>"
            $result .=
                $config->get('database.mongodb.default.host', '127.0.0.1').':'.
                $config->get('database.mongodb.default.port', 27017).'/'.
                $config->get('database.mongodb.default.database', 'mongolid');

        }

        return $result;
    }
}
>>>>>>> f7940a3d
<|MERGE_RESOLUTION|>--- conflicted
+++ resolved
@@ -1,231 +1,110 @@
-<<<<<<< HEAD
-<?php
-namespace Zizaco\MongolidLaravel;
-
-use Illuminate\Auth\Guard;
-use Illuminate\Support\ServiceProvider;
-use Zizaco\Mongolid\MongoDbConnector;
-use Zizaco\Mongolid\Sequence;
-use Zizaco\Mongolid\Model;
-
-class MongolidServiceProvider extends ServiceProvider
-{
-    /**
-     * Indicates if loading of the provider is deferred.
-     *
-     * @var bool
-     */
-    protected $defer = false;
-
-    /**
-     * Register the service provider.
-     *
-     * @return void
-     */
-    public function register()
-    {
-        $this->registerConnector();
-    }
-
-    /**
-     * Register the mongoLid driver in auth AuthManager
-     *
-     * @return void
-     */
-    public function boot()
-    {
-        $this->extendsAuthManager();
-
-        MongoLid::setEventDispatcher($this->app['events']);
-    }
-
-    /**
-     * Register MongoDbConnector within the application
-     *
-     * @return void
-     */
-    public function registerConnector()
-    {
-        $connectionString = $this->buildConnectionString();
-
-        $connection = new MongoDbConnector;
-        $connection->getConnection($connectionString);
-
-        $this->app['MongoLidConnector'] = $this->app->share(
-            function ($app) use ($connection) {
-                return $connection;
-            }
-        );
-                
-        $this->app['Zizaco\Mongolid\Sequence'] = $this->app->share(
-            function ($app) use ($connection) {
-                $database = $app['config']->get('database.mongodb.default.database', null);                
-                return new Sequence($connection, $database);
-            }
-        );
-        
-    }
-
-    /**
-     * Registers mongoLid Driver in AuthManager
-     *
-     * @return void
-     */
-    public function extendsAuthManager()
-    {
-        // MongoLid Auth Driver
-        $this->app['auth']->extend(
-            'mongoLid',
-            function ($app) {
-                $provider =  new MongoLidUserProvider($app['hash'], $app['config']->get('auth.model'));
-
-                return new Guard($provider, $app['session.store']);
-            }
-        );
-    }
-
-    /**
-     * Builds the connection string based in the laravel's config/database.php
-     * config file.
-     *
-     * @return string The connection string
-     */
-    protected function buildConnectionString()
-    {
-        $config = $this->app->make('config');
-
-        if (! $result = $config->get('database.mongodb.default.connectionString')) {
-
-            // Connection string should begin with "mongodb://"
-            $result = 'mongodb://';
-
-            // If username is present, append "<username>:<password>@"
-            if ($config->get('database.mongodb.default.username')) {
-                $result .=
-                    $config->get('database.mongodb.default.username').':'.
-                    $config->get('database.mongodb.default.password', '').'@';
-            }
-
-            // Append "<host>:<port>/<database>"
-            $result .=
-                $config->get('database.mongodb.default.host', '127.0.0.1').':'.
-                $config->get('database.mongodb.default.port', 27017).'/'.
-                $config->get('database.mongodb.default.database', 'mongolid');
-
-        }
-
-        return $result;
-    }
-}
-=======
-<?php
-namespace Zizaco\MongolidLaravel;
-
-use Illuminate\Auth\Guard;
-use Illuminate\Support\ServiceProvider;
-use Zizaco\Mongolid\MongoDbConnector;
-use Zizaco\Mongolid\Sequence;
-
-class MongolidServiceProvider extends ServiceProvider
-{
-    /**
-     * Indicates if loading of the provider is deferred.
-     *
-     * @var bool
-     */
-    protected $defer = false;
-
-    /**
-     * Register the service provider.
-     *
-     * @return void
-     */
-    public function register()
-    {
-        $this->registerConnector();
-    }
-
-    /**
-     * Register the mongoLid driver in auth AuthManager
-     *
-     * @return void
-     */
-    public function boot()
-    {
-        $this->extendsAuthManager();
-
-        MongoLid::setEventDispatcher($this->app['events']);
-    }
-
-    /**
-     * Register MongoDbConnector within the application
-     *
-     * @return void
-     */
-    public function registerConnector()
-    {
-        $connectionString = $this->buildConnectionString();
-
-        $connection = new MongoDbConnector;
-        $connection->defaultConnectionString = $connectionString;
-
-        $database = $this->app['config']->get('database.mongodb.default.database', 'mongolid');
-        $sequence = new Sequence($connection, $database);
-
-        $this->app->instance('MongoLidConnector', $connection);
-        $this->app->instance('Zizaco\Mongolid\MongoDbConnector', $connection);
-        $this->app->instance('Zizaco\Mongolid\Sequence', $sequence);
-    }
-
-    /**
-     * Registers mongoLid Driver in AuthManager
-     *
-     * @return void
-     */
-    public function extendsAuthManager()
-    {
-        // MongoLid Auth Driver
-        $this->app['auth']->extend(
-            'mongoLid',
-            function ($app) {
-                $provider =  new MongoLidUserProvider($app['hash'], $app['config']->get('auth.model'));
-
-                return new Guard($provider, $app['session.store']);
-            }
-        );
-    }
-
-    /**
-     * Builds the connection string based in the laravel's config/database.php
-     * config file.
-     *
-     * @return string The connection string
-     */
-    protected function buildConnectionString()
-    {
-        $config = $this->app->make('config');
-
-        if (! $result = $config->get('database.mongodb.default.connectionString')) {
-
-            // Connection string should begin with "mongodb://"
-            $result = 'mongodb://';
-
-            // If username is present, append "<username>:<password>@"
-            if ($config->get('database.mongodb.default.username')) {
-                $result .=
-                    $config->get('database.mongodb.default.username').':'.
-                    $config->get('database.mongodb.default.password', '').'@';
-            }
-
-            // Append "<host>:<port>/<database>"
-            $result .=
-                $config->get('database.mongodb.default.host', '127.0.0.1').':'.
-                $config->get('database.mongodb.default.port', 27017).'/'.
-                $config->get('database.mongodb.default.database', 'mongolid');
-
-        }
-
-        return $result;
-    }
-}
->>>>>>> f7940a3d
+<?php
+namespace Zizaco\MongolidLaravel;
+
+use Illuminate\Auth\Guard;
+use Illuminate\Support\ServiceProvider;
+use Zizaco\Mongolid\MongoDbConnector;
+use Zizaco\Mongolid\Sequence;
+
+class MongolidServiceProvider extends ServiceProvider
+{
+    /**
+     * Indicates if loading of the provider is deferred.
+     *
+     * @var bool
+     */
+    protected $defer = false;
+
+    /**
+     * Register the service provider.
+     *
+     * @return void
+     */
+    public function register()
+    {
+        $this->registerConnector();
+    }
+
+    /**
+     * Register the mongoLid driver in auth AuthManager
+     *
+     * @return void
+     */
+    public function boot()
+    {
+        $this->extendsAuthManager();
+
+        MongoLid::setEventDispatcher($this->app['events']);
+    }
+
+    /**
+     * Register MongoDbConnector within the application
+     *
+     * @return void
+     */
+    public function registerConnector()
+    {
+        $connectionString = $this->buildConnectionString();
+
+        $connection = new MongoDbConnector;
+        $connection->defaultConnectionString = $connectionString;
+
+        $database = $this->app['config']->get('database.mongodb.default.database', 'mongolid');
+        $sequence = new Sequence($connection, $database);
+
+        $this->app->instance('MongoLidConnector', $connection);
+        $this->app->instance('Zizaco\Mongolid\MongoDbConnector', $connection);
+        $this->app->instance('Zizaco\Mongolid\Sequence', $sequence);
+    }
+
+    /**
+     * Registers mongoLid Driver in AuthManager
+     *
+     * @return void
+     */
+    public function extendsAuthManager()
+    {
+        // MongoLid Auth Driver
+        $this->app['auth']->extend(
+            'mongoLid',
+            function ($app) {
+                $provider =  new MongoLidUserProvider($app['hash'], $app['config']->get('auth.model'));
+
+                return new Guard($provider, $app['session.store']);
+            }
+        );
+    }
+
+    /**
+     * Builds the connection string based in the laravel's config/database.php
+     * config file.
+     *
+     * @return string The connection string
+     */
+    protected function buildConnectionString()
+    {
+        $config = $this->app->make('config');
+
+        if (! $result = $config->get('database.mongodb.default.connectionString')) {
+
+            // Connection string should begin with "mongodb://"
+            $result = 'mongodb://';
+
+            // If username is present, append "<username>:<password>@"
+            if ($config->get('database.mongodb.default.username')) {
+                $result .=
+                    $config->get('database.mongodb.default.username').':'.
+                    $config->get('database.mongodb.default.password', '').'@';
+            }
+
+            // Append "<host>:<port>/<database>"
+            $result .=
+                $config->get('database.mongodb.default.host', '127.0.0.1').':'.
+                $config->get('database.mongodb.default.port', 27017).'/'.
+                $config->get('database.mongodb.default.database', 'mongolid');
+
+        }
+
+        return $result;
+    }
+}