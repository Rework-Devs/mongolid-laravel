<?php
namespace Zizaco\MongolidLaravel;

<<<<<<< HEAD
use Illuminate\Auth\UserInterface;
use Illuminate\Auth\UserProviderInterface;
use Illuminate\Hashing\HasherInterface;
=======
use Illuminate\Contracts\Auth\Authenticatable as UserContract;
use Illuminate\Contracts\Auth\UserProvider;
use Illuminate\Contracts\Hashing\Hasher as HasherContract;
>>>>>>> f7940a3d

class MongoLidUserProvider implements UserProvider
{
    /**
     * The hasher implementation.
     *
     * @var \Illuminate\Contracts\Hashing\Hasher
     */
    protected $hasher;

    /**
     * The MongoLid user model.
     *
     * @var \Zizaco\MongolidLaravel\MongoLid
     */
    protected $model;

    /**
     * Create a new database user provider.
     *
<<<<<<< HEAD
     * @param  \Illuminate\Hashing\HasherInterface $hasher
     * @param  string                              $model
=======
     * @param \Illuminate\Contracts\Hashing\Hasher $hasher
     * @param \Zizaco\MongolidLaravel\MongoLid     $model
>>>>>>> f7940a3d
     */
    public function __construct(HasherContract $hasher, $model)
    {
        $this->model  = $model;
        $this->hasher = $hasher;
    }

    /**
     * Retrieve a user by their unique identifier.
     *
     * @param  mixed $identifier
     *
<<<<<<< HEAD
     * @return \Illuminate\Auth\UserInterface|null
=======
     * @return \Illuminate\Contracts\Auth\Authenticatable|null
>>>>>>> f7940a3d
     */
    public function retrieveByID($identifier)
    {
        return $this->createModel()->first($identifier);
    }

    /**
     * Retrieve a user by the given credentials.
     *
     * @param  array $credentials
     *
<<<<<<< HEAD
     * @return \Illuminate\Auth\UserInterface|null
=======
     * @return \Illuminate\Contracts\Auth\Authenticatable|null
>>>>>>> f7940a3d
     */
    public function retrieveByCredentials(array $credentials)
    {
        unset($credentials['password']);

        return $this->createModel()->first($credentials);
    }

    /**
     * Validate a user against the given credentials.
     *
<<<<<<< HEAD
     * @param  \Illuminate\Auth\UserInterface $user
     * @param  array                          $credentials
=======
     * @param \Illuminate\Contracts\Auth\Authenticatable $user
     * @param array                                      $credentials
>>>>>>> f7940a3d
     *
     * @return bool
     */
    public function validateCredentials(UserContract $user, array $credentials)
    {
        $plain = $credentials['password'];

        return $this->hasher->check($plain, $user->getAuthPassword());
    }

    /**
     * Create a new instance of the model.
     *
     * @return \Zizaco\MongolidLaravel\MongoLid
     */
    public function createModel()
    {
        $class = '\\' . ltrim($this->model, '\\');

        return new $class;
    }

    /**
     * Retrieve a user by by their unique identifier and "remember me" token.
     *
     * @param  mixed  $identifier
     * @param  string $token
     *
<<<<<<< HEAD
     * @return \Illuminate\Auth\UserInterface|null
=======
     * @return \Illuminate\Contracts\Auth\Authenticatable|null
>>>>>>> f7940a3d
     */
    public function retrieveByToken($identifier, $token)
    {
        $user = $this->createModel()->first(
            ['_id' => $identifier, 'remember_token' => $token]
        );

        if ($user) {
            return $user;
        }
    }

    /**
     * Update the "remember me" token for the given user in storage.
     *
<<<<<<< HEAD
     * @param  \Illuminate\Auth\UserInterface $user
     * @param  string                         $token
     *
     * @return void
=======
     * @param \Illuminate\Contracts\Auth\Authenticatable $user
     * @param string                                     $token
>>>>>>> f7940a3d
     */
    public function updateRememberToken(UserContract $user, $token)
    {
        $user->remember_token = $token;
        $user->save();
    }
}<|MERGE_RESOLUTION|>--- conflicted
+++ resolved
@@ -1,15 +1,9 @@
 <?php
 namespace Zizaco\MongolidLaravel;
 
-<<<<<<< HEAD
-use Illuminate\Auth\UserInterface;
-use Illuminate\Auth\UserProviderInterface;
-use Illuminate\Hashing\HasherInterface;
-=======
 use Illuminate\Contracts\Auth\Authenticatable as UserContract;
 use Illuminate\Contracts\Auth\UserProvider;
 use Illuminate\Contracts\Hashing\Hasher as HasherContract;
->>>>>>> f7940a3d
 
 class MongoLidUserProvider implements UserProvider
 {
@@ -30,13 +24,8 @@
     /**
      * Create a new database user provider.
      *
-<<<<<<< HEAD
-     * @param  \Illuminate\Hashing\HasherInterface $hasher
-     * @param  string                              $model
-=======
      * @param \Illuminate\Contracts\Hashing\Hasher $hasher
      * @param \Zizaco\MongolidLaravel\MongoLid     $model
->>>>>>> f7940a3d
      */
     public function __construct(HasherContract $hasher, $model)
     {
@@ -49,11 +38,7 @@
      *
      * @param  mixed $identifier
      *
-<<<<<<< HEAD
-     * @return \Illuminate\Auth\UserInterface|null
-=======
      * @return \Illuminate\Contracts\Auth\Authenticatable|null
->>>>>>> f7940a3d
      */
     public function retrieveByID($identifier)
     {
@@ -65,11 +50,7 @@
      *
      * @param  array $credentials
      *
-<<<<<<< HEAD
-     * @return \Illuminate\Auth\UserInterface|null
-=======
      * @return \Illuminate\Contracts\Auth\Authenticatable|null
->>>>>>> f7940a3d
      */
     public function retrieveByCredentials(array $credentials)
     {
@@ -81,13 +62,8 @@
     /**
      * Validate a user against the given credentials.
      *
-<<<<<<< HEAD
-     * @param  \Illuminate\Auth\UserInterface $user
-     * @param  array                          $credentials
-=======
      * @param \Illuminate\Contracts\Auth\Authenticatable $user
      * @param array                                      $credentials
->>>>>>> f7940a3d
      *
      * @return bool
      */
@@ -116,11 +92,7 @@
      * @param  mixed  $identifier
      * @param  string $token
      *
-<<<<<<< HEAD
-     * @return \Illuminate\Auth\UserInterface|null
-=======
      * @return \Illuminate\Contracts\Auth\Authenticatable|null
->>>>>>> f7940a3d
      */
     public function retrieveByToken($identifier, $token)
     {
@@ -136,15 +108,8 @@
     /**
      * Update the "remember me" token for the given user in storage.
      *
-<<<<<<< HEAD
-     * @param  \Illuminate\Auth\UserInterface $user
-     * @param  string                         $token
-     *
-     * @return void
-=======
      * @param \Illuminate\Contracts\Auth\Authenticatable $user
      * @param string                                     $token
->>>>>>> f7940a3d
      */
     public function updateRememberToken(UserContract $user, $token)
     {
